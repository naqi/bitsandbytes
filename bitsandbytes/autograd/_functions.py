import operator
import warnings
from dataclasses import dataclass
from functools import reduce  # Required in Python 3
from typing import Tuple, Optional, List

import torch

import bitsandbytes.functional as F


# math.prod not compatible with python < 3.8
def prod(iterable):
    return reduce(operator.mul, iterable, 1)

tensor = torch.Tensor


# The inverse transformation for the colTuring and colAmpere format were contributed by Alex Borzunov:
# https://github.com/bigscience-workshop/petals/blob/main/src/petals/utils/linear8bitlt_patch.py



"""
    This class pools outlier dimensions across layers.
    This is particularly important for small models where outlier features
    are less systematic and occur with low frequency.
"""
class GlobalOutlierPooler:
    _instance = None

    def __init__(self):
        raise RuntimeError("Call get_instance() instead")

    def initialize(self):
        self.outliers = set()
        self.model_dim = None

    @classmethod
    def get_instance(cls):
        if cls._instance is None:
            cls._instance = cls.__new__(cls)
            cls._instance.initialize()
        return cls._instance

    def add_outliers(self, outlier_idx, feature_dim):
        if self.model_dim is None:
            self.model_dim = feature_dim
        if feature_dim != self.model_dim:
            return  # we do not encode outliers for the 2nd FFN layer

        self.outliers.update(outlier_idx.tolist())

    def get_current_outlier_idx(self):
        return torch.Tensor(list(self.outliers)).to(torch.int64)


def get_inverse_transform_indices(transform_tile: callable, tile_size: Tuple[int, int]):
    """
    Compute a permutation of indices that invert the specified (tiled) matrix transformation

    :param transform_tile: a function that applies forward transform to a tensor of shape [dim1, dim2]
    :param tile_size: higher-level tile dimensions, i.e. (8, 32) for Turing and (32, 32) for Ampere
    :note: we assume that tile_transform applies to a cpu-based int8 tensor of shape tile_size
    :example: transform_tile function for the turing layout (bitsandbytes.functional as F)
    :returns: indices
    """
    d1, d2 = tile_size
    assert 0 < d1 * d2 < 2**64
    tile_indices = torch.arange(d1 * d2, dtype=torch.int64).view(d1, d2)
    # encode each position in tile as a tuple of <= 8 unique bytes
    permuted_tile_indices = torch.zeros_like(tile_indices)
    for i in range(8):
        # select i-th byte, apply transformation and trace where each index ended up
        ith_dim_indices = torch.div(tile_indices, 256**i, rounding_mode="trunc") % 256
        sample_tile_i = (ith_dim_indices - 128).to(torch.int8).contiguous()
        assert torch.all(sample_tile_i.int() + 128 == ith_dim_indices), "int overflow"
        permuted_tile_i = transform_tile(sample_tile_i)
        ith_permuted_indices = permuted_tile_i.to(tile_indices.dtype) + 128
        permuted_tile_indices += ith_permuted_indices * (256**i)
        if d1 * d2 < 256**i:
            break  # if all indices fit in i bytes, stop early
    return permuted_tile_indices

def undo_layout(permuted_tensor: torch.Tensor, tile_indices: torch.LongTensor) -> torch.Tensor:
    """
    Undo a tiled permutation such as turing or ampere layout

    :param permuted_tensor: torch tensor in a permuted layout
    :param tile_indices: reverse transformation indices, from get_inverse_transform_indices
    :return: contiguous row-major tensor
    """
    (rows, cols), (tile_rows, tile_cols) = permuted_tensor.shape, tile_indices.shape
    assert rows % tile_rows == cols % tile_cols == 0, "tensor must contain a whole number of tiles"
    tensor = permuted_tensor.reshape(-1, tile_indices.numel()).t()
    outputs = torch.empty_like(tensor)  # note: not using .index_copy because it was slower on cuda
    outputs[tile_indices.flatten()] = tensor
    outputs = outputs.reshape(tile_rows, tile_cols, cols // tile_cols, rows // tile_rows)
    outputs = outputs.permute(3, 0, 2, 1)  # (rows // tile_rows, tile_rows), (cols // tile_cols, tile_cols)
    return outputs.reshape(rows, cols).contiguous()


class MatMul8bit(torch.autograd.Function):
    @staticmethod
    def forward(ctx, A, B, out=None, quant_type="vector", precision=None):
        if precision is None:
            precision = [8, 8, 8]
        if precision[0] != 8:
            with torch.no_grad():
                output = torch.matmul(A, B)
        else:
            if len(B.shape) == 2:
                dim = 0
            else:
                dim = 1
            qA, SA = F.vectorwise_quant(A, dim=-1, quant_type=quant_type)
            qB, SB = F.vectorwise_quant(B, dim=dim, quant_type=quant_type)
            iout = F.igemm(qA, qB)
            output = F.vectorwise_mm_dequant(iout, SA, SB, A.dtype, quant_type)

        if A.requires_grad or B.requires_grad:
            ctx.save_for_backward(A, B)

        ctx.quant_type = quant_type
        ctx.precision = precision

        return output

    @staticmethod
    def backward(ctx, grad_output):
        A, B = ctx.saved_tensors
        quant_type = ctx.quant_type
        precision = ctx.precision
        grad_A = grad_B = None

        if B.requires_grad:
            if len(A.shape) == 3:
                dims = [0, 1]
                # bsi -> ibs
                permute_dim = [0, 2, 1]
            else:
                dims = [0]
                # bs -> sb
                permute_dim = [1, 0]

            if precision[1] != 8:
                with torch.no_grad():
                    grad_B = torch.matmul(A.permute(permute_dim), grad_output)
            else:
                if len(B.shape) == 2 and len(A.shape) == 3:
                    grad_output = grad_output.contiguous()
                    if not grad_output.is_contiguous():
                        grad_output.contiguous()
                    qgrad_output, S1 = F.vectorwise_quant(
                        grad_output.view(-1, grad_output.shape[2]),
                        dim=0,
                        quant_type=quant_type,
                    )
                    if not A.is_contiguous():
                        A = A.contiguous()
                    qA, S2 = F.vectorwise_quant(
                        A.view(-1, A.shape[2]), dim=0, quant_type=quant_type
                    )
                    igrad_B = F.igemm(qA.t(), qgrad_output)
                    grad_B = F.vectorwise_mm_dequant(
                        igrad_B, S2.t(), S1, grad_output.dtype, quant_type
                    )
                else:
                    qgrad_output, S1 = F.vectorwise_quant(
                        grad_output, dim=dims, quant_type=quant_type
                    )
                    qA, S2 = F.vectorwise_quant(
                        A, dim=dims, quant_type=quant_type
                    )
                    igrad_B = F.igemm(qA.permute(permute_dim), qgrad_output)
                    grad_B = F.vectorwise_mm_dequant(
                        igrad_B,
                        S2.permute(permute_dim),
                        S1,
                        grad_output.dtype,
                        quant_type,
                    )

        if A.requires_grad:
            if len(grad_output.shape) == 3:
                dims = [2]
            else:
                dims = [1]

            if len(B.shape) == 3:
                # bio -> boi
                permute_dim = [0, 2, 1]
                dim_B = dims
            else:
                # io -> oi
                permute_dim = [1, 0]
                dim_B = [1]

            if precision[2] != 8:
                with torch.no_grad():
                    grad_A = torch.matmul(grad_output, B.permute(permute_dim))
            else:
                qgrad_output, S1 = F.vectorwise_quant(
                    grad_output, dim=dims, quant_type=quant_type
                )
                qB, S3 = F.vectorwise_quant(B, dim=dim_B, quant_type=quant_type)
                igrad_A = F.igemm(qgrad_output, qB.permute(permute_dim))
                grad_A = F.vectorwise_mm_dequant(
                    igrad_A,
                    S1,
                    S3.permute(permute_dim),
                    grad_output.dtype,
                    quant_type,
                )

        return grad_A, grad_B, None, None, None


mm_cublas = MatMul8bit.apply
bmm_cublas = MatMul8bit.apply
matmul_cublas = MatMul8bit.apply


def supports_igemmlt(device: torch.device) -> bool:
    """check if this device supports the optimized int8 kernel"""
    if torch.cuda.get_device_capability(device=device) < (7, 5):
        return False
    device_name = torch.cuda.get_device_name(device=device)
    nvidia16_models = ('GTX 1630', 'GTX 1650', 'GTX 1660')  # https://en.wikipedia.org/wiki/GeForce_16_series
    if any(model_name in device_name for model_name in nvidia16_models):
        return False  # these devices are technically cuda 7.5-capable, but they lack tensor cores
    return True


@dataclass
class MatmulLtState:
    _tile_indices: Optional[torch.Tensor] = None
    force_no_igemmlt: bool = False
    CB = None
    CxB = None
    SB = None
    SCB = None

    CxBt = None
    SBt = None
    CBt = None

    subB = None

    outlier_pool = None
    has_accumulated_gradients = False
    threshold = 0.0
    idx = None
    is_training = True
    has_fp16_weights = True
    memory_efficient_backward = False
    use_pool = False
    formatB = F.get_special_format_str()

    def reset_grads(self):
        self.CB = None
        self.CxB = None
        self.SB = None
        self.SCB = None

        self.CxBt = None
        self.SBt = None
        self.CBt = None

    def get_tile_size(self):
        assert self.formatB in (
            "col_turing",
            "col_ampere",
        ), f"please find this assert and manually enter tile size for {self.formatB}"
        return (8, 32) if self.formatB == "col_turing" else (32, 32)

    @property
    def tile_indices(self):
        if self._tile_indices is None:
            device = self.CxB.device
            transform = lambda x: F.transform(x.to(device), from_order="row", to_order=self.formatB)[0].to(x.device)
            with torch.no_grad():
                self._tile_indices = get_inverse_transform_indices(transform, self.get_tile_size()).to(device)
        return self._tile_indices


class MatMul8bitLt(torch.autograd.Function):
    # forward is the same, but we added the fallback for pre-turing GPUs
    # backward is mostly the same, but adds one extra clause (see "elif state.CxB is not None")

    @staticmethod
    def forward(ctx, A, B, out=None, bias=None, state=MatmulLtState):
        using_igemmlt = supports_igemmlt(A.device) and not state.force_no_igemmlt
        # default of pytorch behavior if inputs are empty
        ctx.is_empty = False
        if prod(A.shape) == 0:
            ctx.is_empty = True
            ctx.A = A
            ctx.B = B
            ctx.bias = bias
            if A.shape[-1] == B.shape[0]:
                return torch.empty(A.shape[:-1] + B.shape[1:], dtype=A.dtype, device=A.device)
            else:
                return torch.empty(A.shape[:-1] + B.shape[:1], dtype=A.dtype, device=A.device)

        # 1. Quantize A
        # 2. Quantize B
        # 3. Matmul
        # 4. Mixed-precision decomposition matmul
        # 5. Save state
        formatB = state.formatB
        input_shape = A.shape
        if state.outlier_pool is None:
            state.outlier_pool = GlobalOutlierPooler.get_instance()

        # Cast A to fp16
        if A.dtype != torch.float16:
            warnings.warn(f"MatMul8bitLt: inputs will be cast from {A.dtype} to float16 during quantization")

        # 1. Quantize A
        if len(A.shape) == 3:
            A = A.view(-1, A.shape[-1]).contiguous()
        CA, CAt, SCA, SCAt, coo_tensorA = F.double_quant(A.to(torch.float16), threshold=state.threshold)

        if state.threshold > 0.0 and coo_tensorA is not None:
            if state.has_fp16_weights:
                idx = torch.unique(coo_tensorA.colidx).long()
                CA[:, idx] = 0
                CAt[:, idx] = 0
                subA = A[:, idx]
                state.subB = B[:, idx].t().contiguous()
                state.idx = idx
            else:
                if state.CxB is None and using_igemmlt:
                    # B in in 8-bit row-major, we can transform it back to 16-bit to extract outlier dimensions
                    # we also need to convert it to the turing/ampere format
                    state.CxB, state.SB = F.transform(state.CB, to_order=formatB)
        else:
            if not state.has_fp16_weights and state.CxB is None and using_igemmlt:
                state.CxB, state.SB = F.transform(state.CB, to_order=formatB)
            subA = None

        # 2. Quantize B
        if state.has_fp16_weights:
            has_grad = True if (getattr(B, "grad", None) is not None) else False
            is_transposed = not B.is_contiguous() and B.shape[0] == B.stride(1)
            if is_transposed:
                B = B.contiguous()

            if (state.is_training and not has_grad) or state.CxB is None:
                state.reset_grads()
                (
                    CB,
                    state.CBt,
                    state.SCB,
                    state.SCBt,
                    coo_tensorB,
                ) = F.double_quant(B.to(torch.float16))
                if using_igemmlt:
                    state.CxB, state.SB = F.transform(CB, to_order=formatB)
                else:
                    state.CB = CB
        else:
            has_grad = False

        if coo_tensorA is not None and not state.has_fp16_weights:
            # extract outliers

            outlier_idx = torch.unique(coo_tensorA.colidx)
            state.idx = outlier_idx
            # state.outlier_pool.add_outliers(outlier_idx, A.shape[-1])
            # if state.use_pool and state.outlier_pool.model_dim == A.shape[-1]:
            #    # do not use pool for 2nd FFN layer
            #    state.idx = state.outlier_pool.get_current_outlier_idx().to(A.device)
            # else:
            #    state.idx = outlier_idx
            if state.CxB is not None:
                outliers = F.extract_outliers(state.CxB, state.SB, state.idx.int())
            else:
                outliers = state.CB[:, state.idx.long()].clone()

            state.subB = (outliers * state.SCB.view(-1, 1) / 127.0).t().contiguous().to(A.dtype)
            CA[:, state.idx.long()] = 0
            CAt[:, state.idx.long()] = 0
            subA = A[:, state.idx.long()]

        shapeB = state.SB[0] if state.SB else B.shape

        if len(input_shape) == 3:
            output_shape = (input_shape[0], input_shape[1], shapeB[0])
        else:
            output_shape = (input_shape[0], shapeB[0])

        # 3. Matmul
        if using_igemmlt:
            C32A, SA = F.transform(CA, "col32")
            out32, Sout32 = F.igemmlt(C32A, state.CxB, SA, state.SB)
            if bias is None or bias.dtype == torch.float16:
                # we apply the fused bias here
                output = F.mm_dequant(out32, Sout32, SCA, state.SCB, bias=bias)
                output = output.to(A.dtype)
            else:  # apply bias separately
                output = F.mm_dequant(out32, Sout32, SCA, state.SCB, bias=None)
                output = output.to(A.dtype).add_(bias)

        else:
            A_wo_outliers = A.clone()
            if state.idx is not None:
                A_wo_outliers[:, state.idx.long()] = 0
            output = torch.nn.functional.linear(A_wo_outliers, state.CB.to(A.dtype))
            output = output.mul_(state.SCB.unsqueeze(0).mul(1.0 / 127.0))
            if bias is not None:
                output = output.add_(bias)

        # 4. Mixed-precision decomposition matmul
        if coo_tensorA is not None and subA is not None:
            output += torch.matmul(subA, state.subB)

        # 5. Save state
        ctx.state = state

        ctx.formatB = formatB
        ctx.grad_shape = input_shape
        ctx.dtype_A, ctx.dtype_B, ctx.dtype_bias = A.dtype, B.dtype, None if bias is None else bias.dtype

        if any(ctx.needs_input_grad[:2]):
            ctx.tensors = (CAt, subA, A)
            ctx.tensor_states = (SCAt, state.idx)
        else:
            ctx.tensors = [None, None, A]
            ctx.tensor_states = (None, None)
            ctx.save_for_backward(None, None)

        clone_func = torch.clone if len(output_shape) == 3 else lambda x: x
        return clone_func(output.view(output_shape))

    @staticmethod
    def backward(ctx, grad_output):
        if ctx.is_empty:
            bias_grad = None if ctx.bias is None else torch.zeros_like(ctx.bias)
            return torch.zeros_like(ctx.A), torch.zeros_like(ctx.B), None, bias_grad, None
        req_gradA, req_gradB, _, req_gradBias, _ = ctx.needs_input_grad
        CAt, subA, A = ctx.tensors
        SCAt, idx = ctx.tensor_states
        formatB = ctx.formatB
        state = ctx.state
        grad_A = grad_B = grad_bias = None

        if req_gradBias:
            # compute grad_bias first before changing grad_output dtype
            grad_bias = grad_output.sum(0, dtype=ctx.dtype_bias)

        # Cast grad_output to fp16
        if len(grad_output.shape) == 3:
            grad_output = grad_output.reshape(-1, grad_output.shape[-1]).contiguous()

        Cgrad, Cgradt, SCgrad, SCgradt, coo_tensor = F.double_quant(grad_output.to(torch.float16))
        if req_gradB:
            #grad_B = torch.matmul(grad_output.t(), A)
            CxAt, SAt = F.transform(CAt, formatB, transpose=True)
            C32grad, Sgrad = F.transform(Cgradt, "col32", transpose=True)
            gradB32, SgradB32 = F.igemmlt(C32grad, CxAt, Sgrad, SAt)
            grad_B = F.mm_dequant(gradB32, SgradB32, SCgradt, SCAt)
            if state.threshold > 0.0 and subA is not None:
                grad_B[:, idx] += torch.matmul(grad_output.t(), subA)

        if req_gradA:
            if state.CBt is not None:
                C32grad, Sgrad = F.transform(Cgrad, "col32")
                if state.CxBt is None:
                    state.CxBt, state.SBt = F.transform(state.CBt, to_order=formatB, transpose=True)
                gradA32, SgradA32 = F.igemmlt(C32grad, state.CxBt, Sgrad, state.SBt)
                grad_A = F.mm_dequant(gradA32, SgradA32, SCgrad, state.SCBt).view(ctx.grad_shape).to(ctx.dtype_A)

            elif state.CB is not None:
                CB = state.CB.to(ctx.dtype_A, copy=True).mul_(state.SCB.unsqueeze(1).mul(1.0 / 127.0))
                grad_A = torch.matmul(grad_output, CB).view(ctx.grad_shape).to(ctx.dtype_A)
            elif state.CxB is not None:
                CB = (
                    undo_layout(state.CxB, state.tile_indices)
                    .to(ctx.dtype_A)
                    .mul_(state.SCB.unsqueeze(1).mul(1.0 / 127.0))
                )
                grad_A = torch.matmul(grad_output, CB).view(ctx.grad_shape).to(ctx.dtype_A)
            else:
                raise Exception("State must contain either CBt or CB or CxB matrix for backward")

        return grad_A, grad_B, None, grad_bias, None

<<<<<<< HEAD

class MatMul4Bit(torch.autograd.Function):
    # forward is the same, but we added the fallback for pre-turing GPUs
    # backward is mostly the same, but adds one extra clause (see "elif state.CxB is not None")

    @staticmethod
    def forward(ctx, A, B, out=None, bias=None, state=None):
        # default of pytorch behavior if inputs are empty
        ctx.is_empty = False
        if prod(A.shape) == 0:
            ctx.is_empty = True
            ctx.A = A
            ctx.B = B
            ctx.bias = bias
            B_shape = state[1]
            if A.shape[-1] == B_shape[0]:
                return torch.empty(A.shape[:-1] + B_shape[1:], dtype=A.dtype, device=A.device)
            else:
                return torch.empty(A.shape[:-1] + B_shape[:1], dtype=A.dtype, device=A.device)


        # 1. Dequantize
        # 2. MatmulnN
        output = torch.nn.functional.linear(A, F.dequantize_fp4(B, state).to(A.dtype).t(), bias)

        # 3. Save state
        ctx.state = state
        ctx.dtype_A, ctx.dtype_B, ctx.dtype_bias = A.dtype, B.dtype, None if bias is None else bias.dtype

        if any(ctx.needs_input_grad[:2]):
            ctx.tensors = (A, B)
        else:
            ctx.tensors = (None, None)

        return output

    @staticmethod
    def backward(ctx, grad_output):
        if ctx.is_empty:
            bias_grad = None if ctx.bias is None else torch.zeros_like(ctx.bias)
            return torch.zeros_like(ctx.A), torch.zeros_like(ctx.B), None, bias_grad, None

        req_gradA, _, _, req_gradBias, _= ctx.needs_input_grad
        A, B = ctx.tensors
        state = ctx.state

        grad_A, grad_B, grad_bias = None, None, None

        if req_gradBias:
            # compute grad_bias first before changing grad_output dtype
            grad_bias = grad_output.sum(0, dtype=ctx.dtype_bias)

        # not supported by PyTorch. TODO: create work-around
        #if req_gradB: grad_B = torch.matmul(grad_output.t(), A)
        if req_gradA: grad_A = torch.matmul(grad_output, F.dequantize_fp4(B, ctx.state).to(grad_output.dtype).t())

        return grad_A, grad_B, None, grad_bias, None


=======
>>>>>>> 9e7cdc9e
def matmul(
    A: tensor,
    B: tensor,
    out: tensor = None,
    state: MatmulLtState = None,
    threshold=0.0,
    bias=None
):
    state = state or MatmulLtState()
    if threshold > 0.0:
        state.threshold = threshold
    return MatMul8bitLt.apply(A, B, out, bias, state)


def matmul_4bit(A: tensor, B: tensor, quant_state: List, out: tensor = None, bias=None):
    assert quant_state is not None
    return MatMul4Bit.apply(A, B, out, bias, quant_state)<|MERGE_RESOLUTION|>--- conflicted
+++ resolved
@@ -487,7 +487,6 @@
 
         return grad_A, grad_B, None, grad_bias, None
 
-<<<<<<< HEAD
 
 class MatMul4Bit(torch.autograd.Function):
     # forward is the same, but we added the fallback for pre-turing GPUs
@@ -547,8 +546,6 @@
         return grad_A, grad_B, None, grad_bias, None
 
 
-=======
->>>>>>> 9e7cdc9e
 def matmul(
     A: tensor,
     B: tensor,
