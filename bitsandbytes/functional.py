--- conflicted
+++ resolved
@@ -6,17 +6,12 @@
 import itertools
 import operator
 import random
-<<<<<<< HEAD
-from functools import reduce  # Required in Python 3
-=======
 import torch
 import itertools
 import math
 
->>>>>>> c059bd28
+from functools import reduce  # Required in Python 3
 from typing import Tuple
-
-import torch
 from torch import Tensor
 
 from .cextension import COMPILED_WITH_CUDA, lib
