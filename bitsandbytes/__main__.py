<<<<<<< HEAD
import glob
import os
import sys
from warnings import warn

import torch

HEADER_WIDTH = 60


def find_dynamic_library(folder, filename):
    for ext in ("so", "dll", "dylib"):
        yield from glob.glob(os.path.join(folder, "**", filename + ext))


def generate_bug_report_information():
    print_header("")
    print_header("BUG REPORT INFORMATION")
    print_header("")
    print('')

    path_sources = [
        ("ANACONDA CUDA PATHS", os.environ.get("CONDA_PREFIX")),
        ("/usr/local CUDA PATHS", "/usr/local"),
        ("CUDA PATHS", os.environ.get("CUDA_PATH")),
        ("WORKING DIRECTORY CUDA PATHS", os.getcwd()),
    ]
    try:
        ld_library_path = os.environ.get("LD_LIBRARY_PATH")
        if ld_library_path:
            for path in set(ld_library_path.strip().split(os.pathsep)):
                path_sources.append((f"LD_LIBRARY_PATH {path} CUDA PATHS", path))
    except Exception as e:
        print(f"Could not parse LD_LIBRARY_PATH: {e}")

    for name, path in path_sources:
        if path and os.path.isdir(path):
            print_header(name)
            print(list(find_dynamic_library(path, '*cuda*')))
            print("")


def print_header(
    txt: str, width: int = HEADER_WIDTH, filler: str = "+"
) -> None:
    txt = f" {txt} " if txt else ""
    print(txt.center(width, filler))


def print_debug_info() -> None:
    from . import PACKAGE_GITHUB_URL
    print(
        "\nAbove we output some debug information. Please provide this info when "
        f"creating an issue via {PACKAGE_GITHUB_URL}/issues/new/choose ...\n"
    )


def main():
    generate_bug_report_information()
    from . import COMPILED_WITH_CUDA
    from .device_setup.cuda.main import get_compute_capabilities

    print_header("OTHER")
    print(f"COMPILED_WITH_CUDA = {COMPILED_WITH_CUDA}")
    print(f"COMPUTE_CAPABILITIES_PER_GPU = {get_compute_capabilities()}")
    print_header("")
    print_header("DEBUG INFO END")
    print_header("")
    print("Checking that the library is importable and CUDA is callable...")
    print("\nWARNING: Please be sure to sanitize sensitive info from any such env vars!\n")

    try:
        from bitsandbytes.optim import Adam

        p = torch.nn.Parameter(torch.rand(10, 10).cuda())
        a = torch.rand(10, 10).cuda()

        p1 = p.data.sum().item()

        adam = Adam([p])

        out = a * p
        loss = out.sum()
        loss.backward()
        adam.step()

        p2 = p.data.sum().item()

        assert p1 != p2
        print("SUCCESS!")
        print("Installation was successful!")
    except ImportError:
        print()
        warn(
            f"WARNING: {__package__} is currently running as CPU-only!\n"
            "Therefore, 8-bit optimizers and GPU quantization are unavailable.\n\n"
            f"If you think that this is so erroneously,\nplease report an issue!"
        )
        print_debug_info()
    except Exception as e:
        print(e)
        print_debug_info()
        sys.exit(1)


=======
>>>>>>> fd9d072e
if __name__ == "__main__":
    from bitsandbytes.diagnostics.main import main

    main()<|MERGE_RESOLUTION|>--- conflicted
+++ resolved
@@ -1,111 +1,3 @@
-<<<<<<< HEAD
-import glob
-import os
-import sys
-from warnings import warn
-
-import torch
-
-HEADER_WIDTH = 60
-
-
-def find_dynamic_library(folder, filename):
-    for ext in ("so", "dll", "dylib"):
-        yield from glob.glob(os.path.join(folder, "**", filename + ext))
-
-
-def generate_bug_report_information():
-    print_header("")
-    print_header("BUG REPORT INFORMATION")
-    print_header("")
-    print('')
-
-    path_sources = [
-        ("ANACONDA CUDA PATHS", os.environ.get("CONDA_PREFIX")),
-        ("/usr/local CUDA PATHS", "/usr/local"),
-        ("CUDA PATHS", os.environ.get("CUDA_PATH")),
-        ("WORKING DIRECTORY CUDA PATHS", os.getcwd()),
-    ]
-    try:
-        ld_library_path = os.environ.get("LD_LIBRARY_PATH")
-        if ld_library_path:
-            for path in set(ld_library_path.strip().split(os.pathsep)):
-                path_sources.append((f"LD_LIBRARY_PATH {path} CUDA PATHS", path))
-    except Exception as e:
-        print(f"Could not parse LD_LIBRARY_PATH: {e}")
-
-    for name, path in path_sources:
-        if path and os.path.isdir(path):
-            print_header(name)
-            print(list(find_dynamic_library(path, '*cuda*')))
-            print("")
-
-
-def print_header(
-    txt: str, width: int = HEADER_WIDTH, filler: str = "+"
-) -> None:
-    txt = f" {txt} " if txt else ""
-    print(txt.center(width, filler))
-
-
-def print_debug_info() -> None:
-    from . import PACKAGE_GITHUB_URL
-    print(
-        "\nAbove we output some debug information. Please provide this info when "
-        f"creating an issue via {PACKAGE_GITHUB_URL}/issues/new/choose ...\n"
-    )
-
-
-def main():
-    generate_bug_report_information()
-    from . import COMPILED_WITH_CUDA
-    from .device_setup.cuda.main import get_compute_capabilities
-
-    print_header("OTHER")
-    print(f"COMPILED_WITH_CUDA = {COMPILED_WITH_CUDA}")
-    print(f"COMPUTE_CAPABILITIES_PER_GPU = {get_compute_capabilities()}")
-    print_header("")
-    print_header("DEBUG INFO END")
-    print_header("")
-    print("Checking that the library is importable and CUDA is callable...")
-    print("\nWARNING: Please be sure to sanitize sensitive info from any such env vars!\n")
-
-    try:
-        from bitsandbytes.optim import Adam
-
-        p = torch.nn.Parameter(torch.rand(10, 10).cuda())
-        a = torch.rand(10, 10).cuda()
-
-        p1 = p.data.sum().item()
-
-        adam = Adam([p])
-
-        out = a * p
-        loss = out.sum()
-        loss.backward()
-        adam.step()
-
-        p2 = p.data.sum().item()
-
-        assert p1 != p2
-        print("SUCCESS!")
-        print("Installation was successful!")
-    except ImportError:
-        print()
-        warn(
-            f"WARNING: {__package__} is currently running as CPU-only!\n"
-            "Therefore, 8-bit optimizers and GPU quantization are unavailable.\n\n"
-            f"If you think that this is so erroneously,\nplease report an issue!"
-        )
-        print_debug_info()
-    except Exception as e:
-        print(e)
-        print_debug_info()
-        sys.exit(1)
-
-
-=======
->>>>>>> fd9d072e
 if __name__ == "__main__":
     from bitsandbytes.diagnostics.main import main
 
