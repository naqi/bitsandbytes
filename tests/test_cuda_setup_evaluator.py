import os
from pathlib import Path

import torch


# hardcoded test. Not good, but a sanity check for now
# TODO: improve this
def test_manual_override(requires_cuda):
    manual_cuda_path = str(Path('/mmfs1/home/dettmers/data/local/cuda-12.2'))

    pytorch_version = torch.version.cuda.replace('.', '')

    assert pytorch_version != 122  # TODO: this will never be true...

    os.environ['CUDA_HOME']='{manual_cuda_path}'
    os.environ['BNB_CUDA_VERSION']='122'
    #assert str(manual_cuda_path) in os.environ['LD_LIBRARY_PATH']
    import bitsandbytes as bnb
<<<<<<< HEAD
    loaded_lib = bnb.device_setup.cuda.main.CUDASetup.get_instance().binary_name
    assert loaded_lib == 'libbitsandbytes_cuda122.so'







=======
    loaded_lib = bnb.cuda_setup.main.CUDASetup.get_instance().binary_name
    #assert loaded_lib == 'libbitsandbytes_cuda122.so'
>>>>>>> 259ad441
<|MERGE_RESOLUTION|>--- conflicted
+++ resolved
@@ -17,9 +17,8 @@
     os.environ['BNB_CUDA_VERSION']='122'
     #assert str(manual_cuda_path) in os.environ['LD_LIBRARY_PATH']
     import bitsandbytes as bnb
-<<<<<<< HEAD
     loaded_lib = bnb.device_setup.cuda.main.CUDASetup.get_instance().binary_name
-    assert loaded_lib == 'libbitsandbytes_cuda122.so'
+    #assert loaded_lib == 'libbitsandbytes_cuda122.so'
 
 
 
@@ -27,7 +26,3 @@
 
 
 
-=======
-    loaded_lib = bnb.cuda_setup.main.CUDASetup.get_instance().binary_name
-    #assert loaded_lib == 'libbitsandbytes_cuda122.so'
->>>>>>> 259ad441
